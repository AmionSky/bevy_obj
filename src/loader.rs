--- conflicted
+++ resolved
@@ -28,13 +28,7 @@
 #[derive(Error, Debug)]
 pub enum ObjError {
     #[error("Invalid OBJ file: {0}")]
-<<<<<<< HEAD
-    TobjError(#[from] tobj::LoadError),
-=======
-    InvalidFile(#[from] obj::ObjError),
-    #[error("Mesh is not triangulated.")]
-    NonTriangulatedMesh,
->>>>>>> 0ef16687
+    InvalidFile(#[from] tobj::LoadError),
 }
 
 async fn load_obj<'a, 'b>(
