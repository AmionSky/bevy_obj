--- conflicted
+++ resolved
@@ -10,7 +10,6 @@
 readme = "README.md"
 
 [dependencies]
-<<<<<<< HEAD
 bevy_app = "0.9"
 bevy_asset = "0.9"
 bevy_render = "0.9"
@@ -19,12 +18,6 @@
 bevy_ecs  = { version = "0.9", optional = true}
 bevy_pbr = { version = "0.9", optional = true}
 bevy_hierarchy = { version = "0.9", optional = true}
-=======
-bevy_app = "0.10"
-bevy_asset = "0.10"
-bevy_render = "0.10"
-bevy_utils = "0.10"
->>>>>>> 7a58f3eb
 
 anyhow = "1.0"
 thiserror = "1.0"
